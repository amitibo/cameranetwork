"""General utilities for image processing.
"""
from __future__ import division, absolute_import, print_function
from CameraNetwork.utils import obj
import cv2
import logging
import numpy as np


def calcHDR(img_arrays, img_exposures, low_limit=20, high_limit=230):
    """Calculate an HDR image.

    Args:
        img_arrays (list of images): List of uint8 images.
        img_exposures (list of floats): Corresponding exposures (preferably in
            ms). The images are expected to be sorted from shortest to longest
            exposure.
        low_limit (float[optional]): low RGB value below which values are
            ignored except in the longest exposure.
        high_limit (float[optional]): high RGB value above which values are
            ignored except in the shortest exposure.

    Retruns:
        HDR image merged from the image arrays. There idea is that the shortest
        exposure is used for the high RGB values, and the longest for the low
        values. The other values are averaged from all images. The HDR image
        returned is float in units of [RGB/ms]
    """

    hdr_imgs = []
    for i, (img, exp) in enumerate(zip(img_arrays, img_exposures)):
        hdr_img = img.copy().astype(np.float) / exp
        if i == 0:
            mask_min, mask_max = low_limit, 255
        elif i == len(img_arrays)-1:
            mask_min, mask_max = 0, high_limit
        else:
            mask_min, mask_max = low_limit, high_limit

        mask = (img < mask_min) | (img > mask_max)
        hdr_img[mask] = np.nan
        hdr_imgs.append(hdr_img)

    return np.nanmean(hdr_imgs, axis=0)


def raw2RGB(img, dtype=None):
    """Convert a Raw image to its three RGB channels."""
<<<<<<< HEAD

    R = np.ascontiguousarray(img[::2, ::2])
    B = np.ascontiguousarray(img[1::2, 1::2])
    G1 = np.ascontiguousarray(img[1::2, 0::2])
    G2 = np.ascontiguousarray(img[0::2, 1::2])

    return R, ((G1.astype(np.float)+G2.astype(np.float))/2).astype(R.dtype), B
=======
    
    if dtype is None:
        dtype = img.dtype

    R = np.ascontiguousarray(img[::2, ::2])
    B = np.ascontiguousarray(img[1::2, 1::2])
    G1 = np.ascontiguousarray(img[1::2, 0::2]).astype(np.float)
    G2 = np.ascontiguousarray(img[0::2, 1::2]).astype(np.float)
    
    return R, ((G1+G2)/2).astype(dtype), B
>>>>>>> ea03b704


def RGB2raw(R, G, B):
    """Convert RGB channels to Raw image."""

    h, w = R.shape
    raw = np.empty(shape=(2*h, 2*w), dtype=R.dtype)

    raw[::2, ::2] = R
    raw[1::2, 1::2] = B
    raw[1::2, 0::2] = G
    raw[0::2, 1::2] = G

    return raw


class FisheyeProxy(object):
    """Fisheye proxy class

    A wrapper that enables using the OcamCalib model and OpenCV fisheye model
    interchangeably.
    """
    def __init__(self, model):

        self._model = model

        #
        # Check type of fisheye model
        #
        self._ocamcalib_flag = type(model) == obj

    def __getattr__(self, name):
        """Delegate the attribute enquiry to the model"""

        return getattr(self._model, name)

    def projectPoints(self, XYZ):
        """Project 3D points on the 2D image"""

        if self._ocamcalib_flag:
            YXmap = world2cam(XYZ, self._model)
        else:
            YXmap = self._model.projectPoints(XYZ)[..., ::-1]

        return YXmap


class Normalization(object):
    """Normalized Image Class

    This class encapsulates the conversion between caputered image and
    the normalized image.
    """

    def __init__(
        self,
        resolution,
        fisheye_model,
        Rot=np.eye(3),
        fov=np.pi/2
        ):

        self._fisheye_model = fisheye_model
        self._Rot = Rot
        self.fov = fov

        self.calc_normalization_map(resolution)

    def calc_normalization_map(self, resolution):
        """Calculate normalization map

        Calc mapping from original image to normalized image.
        """

        logging.debug('Calculating normalization map.')
        self.resolution = resolution

        #
        # Create a grid of directions.
        # The coordinates create a 'linear' fisheye, where the distance
        # from the center ranges between 0-pi/2 linearily.
        #
        X, Y = np.meshgrid(
            np.linspace(-1, 1, self.resolution),
            np.linspace(-1, 1, self.resolution)
        )

        self._PHI = np.arctan2(Y, X)
        self._PSI = self.fov * np.sqrt(X**2 + Y**2)
        self.mask = self._PSI <= self.fov
        self._PSI[~self.mask] = self.fov

        z = np.cos(self._PSI)
        x = np.sin(self._PSI) * np.cos(self._PHI)
        y = np.sin(self._PSI) * np.sin(self._PHI)

        XYZ = np.hstack((x.reshape(-1, 1), y.reshape(-1, 1), z.reshape(-1, 1)))

        #
        # Rot is the rotation applied to the camera coordinates to turn into world coordinates.
        # So I multiply from the right (like multiplying with the inverse of the matrix).
        #
        logging.info(self._Rot)
        XYZ_rotated = np.dot(XYZ, self._Rot)
        YXmap = self._fisheye_model.projectPoints(XYZ_rotated)

        self._Xmap = np.array(YXmap[:, 1], dtype=np.float32).reshape(X.shape)
        self._Ymap = np.array(YXmap[:, 0], dtype=np.float32).reshape(Y.shape)
        self._Xmap[~self.mask] = -1
        self._Ymap[~self.mask] = -1

    @property
    def R(self):
        return self._Rot

    @R.setter
    def R(self, R):
        self._Rot = R
        self.calc_normalization_map(self.resolution)

    def normalize(self, img):
        """Normalize Image

        Apply normalization to image.
        Note:
        The fisheye model is adapted to the size of the image, therefore
        different sized images (1200x1600 or 600x800) can be normalized.
        """

        import cv2

        logging.debug('Applying normalization to image.')
        self._tight_mask = self.mask.copy()

        if img is None:
            return np.zeros((self.resolution, self.resolution, 3))

        #
        # 2D images are assumed to be RAW, and converted to RGB
        #
        if img.ndim == 2:
            logging.debug('Converting grey image to RGB')
            img = np.dstack(raw2RGB(img))

        logging.debug('Normalizing shape: {}'.format(img.shape))

        #
        # Check if there is need to scale the images
        #
        calib_shape = self._fisheye_model.img_shape
        if img.shape[:2] != calib_shape:
            x_scale = float(img.shape[1]) / float(calib_shape[1])
            y_scale = float(img.shape[0]) / float(calib_shape[0])
            Xmap = self._Xmap * x_scale
            Ymap = self._Ymap * y_scale
        else:
            Xmap = self._Xmap
            Ymap = self._Ymap

        img_dtype = img.dtype
        BORDER_MAP_VALUE = 100000
        normalized_img = cv2.remap(
            img.astype(np.float),
            Xmap,
            Ymap,
            cv2.INTER_AREA,
            borderMode=cv2.BORDER_CONSTANT,
            borderValue=BORDER_MAP_VALUE
        )

        if normalized_img.ndim == 2:
            self._tight_mask[normalized_img>(BORDER_MAP_VALUE-1)] = 0
        else:
            self._tight_mask[normalized_img[:,:, 0]>(BORDER_MAP_VALUE-1)] = 0

        #
        # Erod one pixel from the tight mask
        #
        self._tight_mask = cv2.erode(
            self._tight_mask.astype(np.uint8),
            kernel=np.ones((3, 3), dtype=np.uint8)
            ).astype(np.bool)

        #
        # TODO:
        # Implement radiometric correction
        #
        #normalized_img = radiometric_correction(normalized_img, self._radiometric_model).astype(np.uint8)
        normalized_img = normalized_img.astype(img_dtype)
        normalized_img[self._tight_mask==0] = 0

        return normalized_img

    def normalCoords2Direction(self, coords):
        """Convert Normal Coord to Direction Vector

        Convert a coordinate (even sub pixel) of normalized image to a
        direction vector in space.

        Args:
            coords (tuple): normalized coordinates (x, y), supports subpixels.
        """

        coords = np.array(coords).reshape(-1, 2)
        XY = coords/self.resolution*2 - 1
        #
        # Create a grid of directions.
        #
        X, Y = XY[..., 0], XY[..., 1]

        PHI = np.arctan2(Y, X)
        PSI = self.fov * np.sqrt(X**2 + Y**2)
        mask = PSI <= self.fov
        PSI[~mask] = self.fov

        z = np.cos(PSI)
        x = np.sin(PSI) * np.cos(PHI)
        y = np.sin(PSI) * np.sin(PHI)

        XYZ = np.hstack((x.reshape(-1, 1), y.reshape(-1, 1), z.reshape(-1, 1)))

        #
        # Rot is the rotation applied to the camera coordinates to turn into world coordinates.
        # So I multiply from the right (like multiplying with the inverse of the matrix).
        #
        XYZ_rotated = np.dot(XYZ, self._Rot)

        return XYZ_rotated

    def distorted2Directions(self, x, y):
        """Convert distorted pixels to directions."""

        X = np.hstack((x.reshape(-1, 1), y.reshape(-1, 1)))
        phi, theta = self._fisheye_model.undistortDirections(X)

        return phi, theta

    @property
    def normal_coords(self):
        """Normalized grid"""

        return self._Xmap, self._Ymap

    @property
    def normal_angles(self):
        """Normalized grid"""

        return self._PHI, self._PSI

    @property
    def tight_mask(self):
        """
        Return a tight mask of the normalized image. The tight mask takes into account the cropping by the sensor edges.
        """

        return self._tight_mask


<|MERGE_RESOLUTION|>--- conflicted
+++ resolved
@@ -46,16 +46,7 @@
 
 def raw2RGB(img, dtype=None):
     """Convert a Raw image to its three RGB channels."""
-<<<<<<< HEAD
-
-    R = np.ascontiguousarray(img[::2, ::2])
-    B = np.ascontiguousarray(img[1::2, 1::2])
-    G1 = np.ascontiguousarray(img[1::2, 0::2])
-    G2 = np.ascontiguousarray(img[0::2, 1::2])
-
-    return R, ((G1.astype(np.float)+G2.astype(np.float))/2).astype(R.dtype), B
-=======
-    
+
     if dtype is None:
         dtype = img.dtype
 
@@ -63,9 +54,8 @@
     B = np.ascontiguousarray(img[1::2, 1::2])
     G1 = np.ascontiguousarray(img[1::2, 0::2]).astype(np.float)
     G2 = np.ascontiguousarray(img[0::2, 1::2]).astype(np.float)
-    
-    return R, ((G1+G2)/2).astype(dtype), B
->>>>>>> ea03b704
+
+    return R, ((G1+G2)/2).astype(R.dtype), B
 
 
 def RGB2raw(R, G, B):
@@ -323,4 +313,3 @@
 
         return self._tight_mask
 
-
