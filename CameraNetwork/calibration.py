--- conflicted
+++ resolved
@@ -22,52 +22,38 @@
 
 
 class Gimbal( object ):
-<<<<<<< HEAD
-
-    def __init__( self, com='COM13', baudrate=9600, timeout = 20 ):
-
-        import serial
-=======
     """Calibration Gimbal
-    
+
     This class encapsulates the use of the Caliration Gimbal. During
     vignetting calibration, a camera is connected to the gimbal and placed
     infront of a light source. The Gimbal rotates the camera in all directions.
     This way the spatial response of the camera (vignetting) is captured.
-    
+
     Args:
         com (str, optional): The serial port of the Arduino that controls the
             gimbal.
         baudrate (int, optional): Baud rate of serial port.
         timeout (int, optional): timeout for tryingto connect to the Arduino.
-        
+
     Note:
         To use this class, one needs to first install the gimbal.ino file
         on the Arduino. The file is located in:
-        
+
             <ROOT FOLDER>/arduino/gimbal/gimba.ino
     """
-    
+
     def __init__(self, com='COM13', baudrate=9600, timeout=20):
-        
-        import serial        
->>>>>>> ea03b704
+
+        import serial
         self._port = serial.Serial(com, baudrate=baudrate, timeout = timeout)
 
         #
         # Wait for the motor to finish the reset move
         #
         #self._waitReady()
-<<<<<<< HEAD
-
-    def _finalize( self ):
-        """
-        Finalize the serial port
-=======
-        
+
     def _finalize(self):
         """Finalize the serial port
->>>>>>> ea03b704
         """
 
         #
@@ -87,13 +73,8 @@
         rep = self._port.readline()
         if rep.strip() != READY_REPLY:
             raise Exception('Did not get ready reply from the arduino')
-<<<<<<< HEAD
-
-    def __del__( self ):
-=======
-        
+
     def __del__(self):
->>>>>>> ea03b704
         """
         Finalize the serial port
         """
@@ -103,7 +84,7 @@
 
     def _checkEcho(self, cmd):
         """Check the answer echo validity.
-        
+
         Args:
             cmd (str): Original command.
         """
@@ -119,9 +100,9 @@
 
     def _sendCmd(self, cmd):
         """Send a command and test its echo.
-        
+
         cmd (str): Command to send to the Arduino
-        
+
         """
 
         self._port.write( cmd )
@@ -129,16 +110,9 @@
         self._checkEcho( cmd )
         #self._waitReady()
 
-<<<<<<< HEAD
-
-    def flush( self ):
-        """
-        Empty the input & output buffers
-=======
-        
+
     def flush(self):
         """Empty the input & output buffers
->>>>>>> ea03b704
         """
 
         #
@@ -153,22 +127,15 @@
 
         cmd = 'z\n'
         self._sendCmd( cmd )
-<<<<<<< HEAD
-
-    def move( self, x, y ):
-        """
-        Move to x, y position
-=======
-        
+
     def move(self, x, y):
         """Move to x, y position
-        
+
         Args:
             x, y (int): Corresponding positions of the x, y servo motors.
-        
+
         Note:
             The servo motors support angles in the range 0-180.
->>>>>>> ea03b704
         """
 
         x = int(x)
@@ -222,18 +189,14 @@
 
 
 def meanColor(c):
-<<<<<<< HEAD
-
-=======
     """Calculate mean of nnz values in array.
-    
+
     Args:
         c (array): Array for which to calculate mean.
-        
+
     Returns:
         Mean of non zero values in c.
     """
->>>>>>> ea03b704
     nnz_total = (c>0).sum()
     if nnz_total == 0:
         return 0
@@ -243,7 +206,7 @@
 
 def findSpot(img, threshold=5):
     """Calculate spot value in image.
-    
+
     Returns (height, x, y, width_x, width_y)
     the gaussian parameters of a 2D distribution by calculating its
     moments"""
@@ -432,11 +395,11 @@
             path = os.path.join(base_path, 'measurements_{}.pkl'.format(color))
             if not os.path.exists(path):
                 #
-                # The measurements are note split to colors.
+                # The measurements are not split to colors.
                 #
                 path = os.path.join(base_path, 'measurements.pkl')
 
-            with open(path), 'rb') as f:
+            with open(path, 'rb') as f:
                 data = cPickle.load(f)
 
             #
@@ -513,4 +476,4 @@
             #
             dtype = img.dtype
 
-        return (img.astype(np.float) * self._ratios).astype(dtype)
+        return (img.astype(np.float) * self._ratios).astype(dtype)