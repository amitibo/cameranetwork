--- conflicted
+++ resolved
@@ -1,289 +1,3 @@
-<<<<<<< HEAD
-##
-## Copyright (C) 2017, Amit Aides, all rights reserved.
-## 
-## This file is part of Camera Network
-## (see https://bitbucket.org/amitibo/cameranetwork_git).
-## 
-## Redistribution and use in source and binary forms, with or without modification,
-## are permitted provided that the following conditions are met:
-## 
-## 1)  The software is provided under the terms of this license strictly for
-##     academic, non-commercial, not-for-profit purposes.
-## 2)  Redistributions of source code must retain the above copyright notice, this
-##     list of conditions (license) and the following disclaimer.
-## 3)  Redistributions in binary form must reproduce the above copyright notice,
-##     this list of conditions (license) and the following disclaimer in the
-##     documentation and/or other materials provided with the distribution.
-## 4)  The name of the author may not be used to endorse or promote products derived
-##     from this software without specific prior written permission.
-## 5)  As this software depends on other libraries, the user must adhere to and keep
-##     in place any licensing terms of those libraries.
-## 6)  Any publications arising from the use of this software, including but not
-##     limited to academic journal and conference publications, technical reports and
-##     manuals, must cite the following works:
-##     Dmitry Veikherman, Amit Aides, Yoav Y. Schechner and Aviad Levis, "Clouds in The Cloud" Proc. ACCV, pp. 659-674 (2014).
-## 
-## THIS SOFTWARE IS PROVIDED BY THE AUTHOR "AS IS" AND ANY EXPRESS OR IMPLIED
-## WARRANTIES, INCLUDING, BUT NOT LIMITED TO, THE IMPLIED WARRANTIES OF
-## MERCHANTABILITY AND FITNESS FOR A PARTICULAR PURPOSE ARE DISCLAIMED. IN NO
-## EVENT SHALL THE COPYRIGHT HOLDER OR CONTRIBUTORS BE LIABLE FOR ANY DIRECT,
-## INDIRECT, INCIDENTAL, SPECIAL, EXEMPLARY, OR CONSEQUENTIAL DAMAGES (INCLUDING,
-## BUT NOT LIMITED TO, PROCUREMENT OF SUBSTITUTE GOODS OR SERVICES; LOSS OF USE,
-## DATA, OR PROFITS; OR BUSINESS INTERRUPTION) HOWEVER CAUSED AND ON ANY THEORY OF
-## LIABILITY, WHETHER IN CONTRACT, STRICT LIABILITY, OR TORT (INCLUDING NEGLIGENCE
-## OR OTHERWISE) ARISING IN ANY WAY OUT OF THE USE OF THIS SOFTWARE, EVEN IF
-## ADVISED OF THE POSSIBILITY OF SUCH DAMAGE.##
-"""Utilites for handling export to solver.
-"""
-from __future__ import division
-from CameraNetwork.utils import sun_direction
-import cPickle
-import cv2
-from enaml.application import deferred_call, is_main_thread
-import logging
-import math
-import os
-import numpy as np
-import pymap3d
-import traceback
-
-
-def exportToShdom(
-    base_path,
-    array_items,
-    grid,
-    lat,
-    lon,
-    alt,
-    progress_callback):
-    """Process export of reconstruction data on separate thread.
-    The export is intended for use in SHDOM.
-
-    Args:
-        base_path (str): Path to store export data.
-        array_items (list): List of array items.
-        grid (list): List of grid array. This is the grid to reconstruct.
-        lat, lon, lat (float): The latitude, longitude and altitude of the center
-            of the grid.
-        progress_callback (function): Callback function to update the (GUI) with
-            the progress of the export.
-
-    Note:
-        The directions in the Qt view are as follows:
-        x axis (horizontal) goes from West (left) to East (right)
-        y axis (vertical) goes from South (down) to North (up).
-        this makes it a EN axis system
-    """
-
-    #
-    # Reset the progress indicatort.
-    #
-    progress_cnt = len(array_items)
-    deferred_call(progress_callback, 0)
-
-    #
-    # Convert the grid from NED to ECEF
-    #
-    GRID = np.meshgrid(*grid)
-    ecef_grid = pymap3d.ned2ecef(GRID[0], GRID[1], GRID[2], lat, lon, alt)
-
-    #
-    # Loop on all servers and collect information.
-    #
-    export_data = {}
-    for i, (server_id, (array_model, array_view)) in enumerate(array_items.items()):
-        try:
-            #
-            # Store extra data like camera center, etc.
-            #
-            extra_data, sun_alt, sun_az = extraReconstructionData(
-                array_model, array_view, lat0=lat, lon0=lon, h0=alt)
-
-            img_array = array_model.img_array
-
-            #
-            # Calculate azimuth and elevation of each pixel.
-            # Note:
-            # The interpolation is done in the Y_shdom, X_shdom to avoid
-            # the seam artifact of PHI at 180 degrees.
-            #
-            Y_shdom, X_shdom = np.meshgrid(
-                np.linspace(-1, 1, array_model.img_array.shape[1]),
-                np.linspace(-1, 1, array_model.img_array.shape[0])
-            )
-            Y_shdom = array_view.image_widget.getArrayRegion(Y_shdom)
-            X_shdom = array_view.image_widget.getArrayRegion(X_shdom)
-            PHI_shdom, PSI_shdom = getShdomDirections(Y_shdom, X_shdom, array_model.fov)
-
-            #
-            # Calculate Masks.
-            # Note:
-            # sunshader mask is calculate using grabcut. This is used for removing the
-            # sunshader.
-            # Manual mask is the (ROI) mask marked by the user.
-            # sun mask is a mask the blocks the sun.
-            #
-            manual_mask = array_view.image_widget.mask
-            joint_mask = (manual_mask * array_model.sunshader_mask).astype(np.uint8)
-
-            #
-            # Project the grid on the image and check viewed voxels.
-            # Note:
-            # This measurement is used for checking how many cameras see each voxel.
-            # TODO:
-            # This procedure is time expensive and can be cached.
-            # This should probably be a method of the camera, and this method should
-            # cache the result, or even be triggered by setting the grid.
-            #
-            visibility = projectGridOnCamera(ecef_grid, array_model, joint_mask)
-        except Exception, e:
-            logging.error(
-                "Server {} ignored due to exception:\n{}".format(
-                    server_id,
-                    traceback.format_exc()
-                )
-            )
-            continue
-
-        export_data[server_id] = dict(
-            extra_data=extra_data,
-            R=array_view.image_widget.getArrayRegion(img_array[..., 0]),
-            G=array_view.image_widget.getArrayRegion(img_array[..., 1]),
-            B=array_view.image_widget.getArrayRegion(img_array[..., 2]),
-            PHI=PHI_shdom,
-            PSI=PSI_shdom,
-            MASK=array_view.image_widget.getArrayRegion(joint_mask),
-            SUN_MASK=array_view.image_widget.getArrayRegion(array_model.sun_mask),
-            Visibility=visibility,
-            manual_mask=manual_mask,
-            sunshader_mask=array_model.sunshader_mask
-        )
-
-        deferred_call(progress_callback, i / progress_cnt)
-
-    #
-    # Save the results.
-    #
-    with open(os.path.join(base_path, 'export_data.pkl'), 'wb') as f:
-        cPickle.dump(export_data, f)
-
-    deferred_call(progress_callback, 0)
-
-
-def getShdomDirections(Y_shdom, X_shdom, fov=math.pi/2):
-    """Calculate the (SHDOM) direction of each pixel.
-
-    Directions are calculated in SHDOM convention where the direction is
-    of the photons.
-    """
-
-    PHI_shdom = np.pi + np.arctan2(Y_shdom, X_shdom)
-    PSI_shdom = -np.pi + fov * np.sqrt(X_shdom**2 + Y_shdom**2)
-    return PHI_shdom, PSI_shdom
-
-
-def extraReconstructionData(array_model, array_view, lat0, lon0, h0):
-    """Get extra data for the reconstruction
-
-    This includes camera position, sun angle, time etc.
-
-    Note:
-        The coordinates are given in the following conventions:
-        1) Camera position is given in NEU.
-        2) sun_mu, sun_az are given in the SHDOM convention
-           of photons directions.
-    """
-
-    #
-    # Calculate the center of the camera.
-    # Note that the coords are stored as NEU (in contrast to NED)
-    #
-    n, e, d = pymap3d.geodetic2ned(
-        array_model.latitude, array_model.longitude, array_model.altitude,
-        lat0=lat0, lon0=lon0, h0=h0)
-
-    #
-    # Calculate bounding coords (useful for debug visualization)
-    #
-    #bounding_phi, bounding_psi = calcROIbounds(array_model, array_view)
-
-    #
-    # Sun azimuth and altitude
-    #
-    sun_alt, sun_az = sun_direction(
-        latitude=str(array_model.latitude),
-        longitude=str(array_model.longitude),
-        altitude=array_model.altitude,
-        at_time=array_model.img_data.name_time)
-
-    #
-    # Note:
-    # shdom_mu = cos(pi/2-alt-pi)=cos(-alt-pi/2)=cos(alt+pi/2)
-    #
-    extra_data = \
-        dict(
-            at_time=array_model.img_data.name_time,
-            sun_mu=math.cos(float(sun_alt)+np.pi/2),
-            sun_az=float(sun_az)-np.pi,
-            x=n,
-            y=e,
-            z=-d,
-            #bounding_phi=bounding_phi,
-            #bounding_psi=bounding_psi
-        )
-    return extra_data, sun_alt, sun_az
-
-
-def projectGridOnCamera(ecef_grid, array_model, joint_mask):
-    """Project reconstruction grid on camera.
-
-    This is used to estimate the visibility of each voxel by the camera.
-    """
-
-    xs, ys, fov_mask = array_model.projectECEF(ecef_grid, filter_fov=False)
-    xs = xs.astype(np.uint32).flatten()
-    ys = ys.astype(np.uint32).flatten()
-
-    grid_visibility = np.zeros_like(xs, dtype=np.uint8)
-    grid_visibility[fov_mask] = \
-        joint_mask[ys[fov_mask], xs[fov_mask]].astype(np.uint8)
-
-    return grid_visibility.reshape(*ecef_grid[0].shape)
-
-
-def calcROIbounds(array_model, array_view):
-    """Calculate bounds of ROI in array_view
-
-    Useful for debug visualization.
-    """
-
-    #
-    # Get the ROI size
-    #
-    size = array_model.ROI_state['size']
-
-    #
-    # Get the transform from the ROI to the data.
-    #
-    _, tr = roi.getArraySlice(array_model.img_array, array_view.image_widget.img_item)
-
-    #
-    # Calculate the bounds.
-    #
-    center = float(array_model.img_array.shape[0])/2
-    pts = np.array(
-        [tr.map(x, y) for x, y in \
-         ((0, 0), (size.x(), 0), (0, size.y()), (size.x(), size.y()))]
-    )
-    pts = (pts - center) / center
-    X, Y = pts[:, 1], pts[:, 0]
-    bounding_phi = np.arctan2(X, Y)
-    bounding_psi = array_model.fov * np.sqrt(X**2 + Y**2)
-
-    return bounding_phi, bounding_psi
-
-=======
 ##
 ## Copyright (C) 2017, Amit Aides, all rights reserved.
 ## 
@@ -579,7 +293,4 @@
     bounding_phi = np.arctan2(X, Y)
     bounding_psi = array_model.fov * np.sqrt(X**2 + Y**2)
 
-    return bounding_phi, bounding_psi
-
-
->>>>>>> 6f39816a
+    return bounding_phi, bounding_psi