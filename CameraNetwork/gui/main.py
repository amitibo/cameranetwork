--- conflicted
+++ resolved
@@ -727,16 +727,12 @@
         if server_id in self.images_df.columns:
             new_df.drop(server_id, axis=1, inplace=True)
         new_df = pd.concat((new_df, images_series), axis=1)
-<<<<<<< HEAD
-        new_df = new_df.reindex_axis(sorted(new_df.columns), axis=1)
-=======
+
         # Pandas backwards compatibility
         if pd.__version__ < '0.21.0':
             new_df = new_df.reindex_axis(sorted(new_df.columns), axis=1)
         else:
             new_df = new_df.reindex(sorted(new_df.columns), axis=1)
-
->>>>>>> 9febe0dd
 
         self.images_df = new_df
 
