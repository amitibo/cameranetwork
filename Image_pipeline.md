# Image pipeline of *cameranetwork* 
This document describes the operations that are being done on images, 
and prepares the inputs required to run 3D reconstructions. 

## Prepossessing on board:
1. [Image capturing]('CameraNetwork/controller.py#L1578-1649'): multi shot averaging (for SNR enhancement), 
and for several exposure times (for HDR).
2. [Camera prepossessing]('CameraNetwork/controller.py#L1388-1527'): dark image subtraction, normalization (according to fisheye model), 
HDR calculation, and vignetting correction. 
    >Note: This function is called from [seekImageArray()]('CameraNetwork/controller.py#1272), and  [handle_array()]('CameraNetwork/controller.py#1221), 
that means that the saved images are before prepossessing, and one needs to call one of these in order to apply the prepossessing. 

## Prepossessing using GUI:
### 1. Masking & Space carving:
1. 2D *grabcut*: 
    
    - Choose under `Arrays` tab: `view settings` -> `space carving`. 

    - It creates a cloud mask based on dilation operation (Applied by a maximum filter). 

    - This operation is done in [ArrayModel._update_cloud_weights()](https://github.com/Addalin/cameranetwork/blob/f26cdd785dabfc6f8d217a0e9b16fa1870d26fa9/CameraNetwork/gui/main.py#L954)
2. 2D *sunshader*: 

    - choose under `Arrays` tab: `view settings` -> `sun shader`.   
    
    - It creates a sunshader mask based on *erosion* operation Since the mask is an inversion of the sunshader.) 

    - This is done in  [calcSunshaderMask()](https://github.com/Addalin/cameranetwork/blob/945e9e8519216d2bd8a75afa6e650367d8f7ee88/CameraNetwork/image_utils.py#L544).

3. 2D *ROI*:  

    - Choose under `Arrays` tab: `view settings` -> `Widgets` -> `show ROI`. 
    
    - This is a rectangular mask that determines what is the relevant area in the image that observes on the volume of interest. 
Currently, it is manually set. 

    - Choosing the option `Show Grid` presents the inspected volume (on the map shown as a blue cube) and it's voxel as grid projection 
(red scatter plot on each of the images), thus helps to set the ROI. 

    - The ROI can be uploaded from earlier sessions or saved (as .pkl file). 

4. 2D and 3D space carving: 
    - This operation is done in [Map3dModel.do_space_carving()](https://github.com/Addalin/cameranetwork/blob/19efb5bbf0350d6cbd3b6d01efaaa08347b15327/CameraNetwork/gui/main.py#L317)

Finally, [exportData()](https://github.com/Addalin/cameranetwork/blob/02f1e7f8c0f7d88b9e603daf7ddb0b6c55a8f237/CameraNetwork/gui/main.py#L1807-L1895) 
saves space_carve.pkl and call export to shdom.

[exportToShdom()](https://github.com/Addalin/cameranetwork/blob/c85e88bd0cf35bbd095744e2b2dc92600eb6e0c5/CameraNetwork/export.py#L51-L168): 
includes final masking of ROI and sunshader, and it saves the sun mask separately.
##### Questions regarding space carving:  
3. what is the difference between a mask that is saved to the space_carve.pkl?


#### Notes and questions regarding ROI:
1. In the class [image_analysis](https://github.com/Addalin/cameranetwork/blob/994af1ad6f7d465ec5bff38d3ca22e338225e9fe/CameraNetwork/gui/image_analysis.py#L129-L228), 
there exist the following objects:
*"ROI"* object is based on [a generic region-of-interest widget](http://www.pyqtgraph.org/documentation/graphicsItems/roi.html#pyqtgraph.ROI). 
The projected grid, *"grid_scatter"* is of [ScatterPlotItem](http://www.pyqtgraph.org/documentation/graphicsItems/scatterplotitem.html#pyqtgraph.ScatterPlotItem).
The *"mask_ROI"* is of [pg.PolyLineROI](http://www.pyqtgraph.org/documentation/graphicsItems/roi.html#pyqtgraph.PolyLineROI).
 What is the relation between ROI and ROI_mask? 
Which of the objects is being used in the final mask calculation of the image?

2. When [drawing the camera](https://github.com/Addalin/cameranetwork/blob/c69dda2adc041dc2dc98660b34e57769213f23a9/CameraNetwork/gui/main.py#L266-L315) there is an option to add the drow of
 ["roi_mesh"](https://github.com/Addalin/cameranetwork/blob/c69dda2adc041dc2dc98660b34e57769213f23a9/CameraNetwork/gui/main.py#L301-L310), the 3D projection of cameras' ROIs. 
 Currently, it is not visually clear and it seems that these objects are not perfectly calculated on the 2D ROIs. 
 It requires a farther investigation. E.g. how and when the 3D mesh is calculated?  
 Also, maybe we need to update the mesh visualization of ROI in 3D.  

3. ***TODO*** Find a way to calculate the ROI automatically based on the grid projection?  
### 2. Extrinsic calibration
This process is done according to sun position and sunshader. 
The process should apply for a sunny day having clear sky, and requires two steps:
1. [handle_sunshader_scan()](https://github.com/Addalin/cameranetwork/blob/4f6a0b01111725799e6796dbf206f624a99c231b/CameraNetwork/server.py#L1066-L1088) 

    - calculates sun position on the image plane (`measured_positions`), sun shader angle, the color value, and then save all to `sun_positions.csv`(under sun_positions folder). 

    - This process is done every ~6 min.
2. [handle_extrinsic()](https://github.com/Addalin/cameranetwork/blob/3552f2453f3d42942ae6f90c2245b9ccb7c3dbce/CameraNetwork/controller.py#L965-L1070) - 

    - loads `measured_positions` from `sun_positions.csv` 
and calculates the `measured_directions` according to the fisheye model (undistortion)
on a unit sphere. 

     - The fisheye model is pre-determined during [intrinsic calibration process](https://github.com/Addalin/cameranetwork/blob/3552f2453f3d42942ae6f90c2245b9ccb7c3dbce/CameraNetwork/controller.py#L888-L901).
     
    - Using the measurements times in `sun_positions.csv` and *ephem*, the function calculates sun directions `calculated_directions`. 
And then estimates camera orientation, by doing fit of `measured_directions` to `calculated_directions`. 

    - This process gives as well the rotation matrix *R* (camera-to-world transform ).

To apply the extrinsic calibration from the GUI: 

  - `severs` ->
 `choose camera` -> `Exrinsic` tab -> 
 `extrinsic calibrate` 
  - Also saves the extrinsic_data.npy in camera folder.


To save all cameras extrinsic calibration: 

  - `Arrays` --> `Save Extrinsic`
 
  - Saves in a specific day of captured_images folder.

Graphical Result:

![extrinsic](docs/source/images/snapshot_extrinsic.png)

- See a mathematical description, see p.49-50 in Amit's thesis, section: "Self-Calibration in a Camera Network".

### 3. Radiometric calibration:
To perform radiometric calibration with a sunphotometer, 
the camera should be close to the sunphotometer, and the measurements should be done in a clear sky day. 

To get the sunphotometer measurements: 

1. Download files from NASA's [AERONET site](https://aeronet.gsfc.nasa.gov/cgi-bin/webtool_inv_v3?stage=3&region=Middle_East&state=Israel&site=Technion_Haifa_IL&place_code=10&if_polarized=0).

    - All the current files can be found under `.../data/aeronet`. 
  
    - Some manipulation, such as deleting first rows, might be needed for new data. 

    - The meaning of numbers and measurements can be found [here](https://aeronet.gsfc.nasa.gov/new_web/units.html). 

    - Specifically: irradiance sunphotometer units are ![formula](https://render.githubusercontent.com/render/math?math=uW/cm^2/sr/nm).

2. The function [handle_radiometric()](https://github.com/Addalin/cameranetwork/blob/3552f2453f3d42942ae6f90c2245b9ccb7c3dbce/CameraNetwork/controller.py#L1095-L1178):

    - reads the sunphotometer measurements according to 3 channels at the requested day and hour. 
    
    - Then estimates the location of the pixel on the image plane corresponding to Almucantar measurement angles. 
    
    - Then the radiometric fit is estimated between sunphotometer measurements to camera samples. 

3. The radiometric results are saved to radiometric.pkl under the camera's folder.

For example:

![Radiometric](docs/source/images/radiometric_calibration.png)

##### Questions regarding radiometric calibration:  
1. What are the final conversion units?
2. What inputs/changes are required for a new experiment?

### 4. 3D grid and space curving:
The [geographic coordinate systems](https://en.wikipedia.org/wiki/Geographic_coordinate_system) that are used here are: 
1. The ECEF (earth-centered, earth-fixed frame) is the common 3D grid that is being used for moving the point-of-view (the observing camera) around the grid conveniently according to cameras' location (Latitude (\phi), longitude (\lambda),X_ecef,Y_ecef,Z_ecef). 

<<<<<<< HEAD
![ECEF](docs/source/images/ECEF.png)

2. Local tangent plane coordinates (LTP). The NEU (North East Up) uses grid (X,Y,Z) as follows:
 ![ECEF2ENU](docs/source/images/ECEF2ENU.png)
=======
See their definitions in the project [here](https://github.com/Addalin/cameranetwork/blob/c69dda2adc041dc2dc98660b34e57769213f23a9/CameraNetwork/gui/main.py#L1393-L1420). 
image of the relation between both coordinates systems: 

![ECEF_ENU](docs/source/images/ECEF_ENU_Longitude_Latitude_relationships.png)
>>>>>>> 09e9be7b
 
In *cameranetwork*, the NED (North East Down) grid (X,Y,-Z) convention, is used for visualization and reconstruction grid.


See their definitions in the project [here](https://github.com/Addalin/cameranetwork/blob/c69dda2adc041dc2dc98660b34e57769213f23a9/CameraNetwork/gui/main.py#L1393-L1420). 

There are several conversion processes that are being done: 

1. [ProjectGrid()](https://github.com/Addalin/cameranetwork/blob/fa7d2b2f29d5217cdc2b216ae55d147393e9db0d/CameraNetwork/image_utils.py#L615-L645) - Projecting the 3D grid of the interest volume, onto image plane. Which uses ecef2ned in [projectECEF()](https://github.com/Addalin/cameranetwork/blob/c69dda2adc041dc2dc98660b34e57769213f23a9/CameraNetwork/gui/main.py#L881-L933). 
The 3D NED grid is of size 12 X 12 X 10 [km^3], having 81 X 81 X 121 voxels, each voxel size is of 150 X 150 X 100 [m^3].
The 3D grid is projected to a 2D grid on the image plane, shown as red dots on image plane).
This is done when choosing: `View settings`-->`Widgets`--> `show grid`. 


![roi_grid_los_and_settings](docs/source/images/roi_grid_los_and_settings.png)


This method is also being used when computing the [space carve](https://github.com/Addalin/cameranetwork/blob/fa7d2b2f29d5217cdc2b216ae55d147393e9db0d/CameraNetwork/image_utils.py#L738-L810) score per each view.
This is done when choosing in the map view `Space carving`--> `Update` --> `Show space carving`.

![space_carving](docs/source/images/space_carving.png)

Another usage of this method is when applying [Update LOS](https://github.com/Addalin/cameranetwork/blob/c69dda2adc041dc2dc98660b34e57769213f23a9/CameraNetwork/gui/main.py#L620-L667). Ths function converts the  also uses 
LOS of a single image to the epipolar lines on all other images.


![camera_array-los1](docs/source/images/camera_array.png)

To change the line of sight, simply press inside any one of the images. The others should update automatically.

![los2](docs/source/images/los2.png)

The change should also be visible in the map if `show LOS` has been enabled. 

The 3D grid and ROI can also be seen in the map.

![map_los_roi_grid](docs/source/images/map_los_roi_grid.png)


2. The main process [do_space_carving()](https://github.com/Addalin/cameranetwork/blob/c69dda2adc041dc2dc98660b34e57769213f23a9/CameraNetwork/gui/main.py#L317-L337) of the 3D grid, calls visual hall calculation, using a process pool. 
[calc_visual_hull()](https://github.com/Addalin/cameranetwork/blob/2583c47e52d937ba70c5d7f9293d970c0fcba428/CameraNetwork/image_utils.py#L655-L739) runs space carve per each view separately, and collects their results.   

(// TODOL add snapshot and explanation here.). 

[space_carve_view()](https://github.com/Addalin/cameranetwork/blob/fa7d2b2f29d5217cdc2b216ae55d147393e9db0d/CameraNetwork/image_utils.py#L739-L810), projects the the 3D grid onto the corresponding image plane. 
This process is done according to the number of perturbations chosen by the user. The final `grid_score` is the mean value throughout the perturbations, for the voxels that are seen from this view. 

// TODOL add snapshot and explanation here.). 

The `grid score` is based on the `cloud_weights`. This is done at [_update_cloud_weights()](https://github.com/Addalin/cameranetwork/blob/c69dda2adc041dc2dc98660b34e57769213f23a9/CameraNetwork/gui/main.py#L936-L985), on the 2D image plane (see section *Computation of cloud scores maps*, p.23, Amit's Aides thesis).


Following that, [calc_visual_hull()](https://github.com/Addalin/cameranetwork/blob/2583c47e52d937ba70c5d7f9293d970c0fcba428/CameraNetwork/image_utils.py#L655-L739), collects scores from all servers/ subprocesses. 

### TODO: Other issues to cover regarding image pipeline: 
1. Calculate pixels phase function.?
2. Intrinsic calibration. <|MERGE_RESOLUTION|>--- conflicted
+++ resolved
@@ -146,17 +146,15 @@
 The [geographic coordinate systems](https://en.wikipedia.org/wiki/Geographic_coordinate_system) that are used here are: 
 1. The ECEF (earth-centered, earth-fixed frame) is the common 3D grid that is being used for moving the point-of-view (the observing camera) around the grid conveniently according to cameras' location (Latitude (\phi), longitude (\lambda),X_ecef,Y_ecef,Z_ecef). 
 
-<<<<<<< HEAD
 ![ECEF](docs/source/images/ECEF.png)
 
 2. Local tangent plane coordinates (LTP). The NEU (North East Up) uses grid (X,Y,Z) as follows:
  ![ECEF2ENU](docs/source/images/ECEF2ENU.png)
-=======
+
 See their definitions in the project [here](https://github.com/Addalin/cameranetwork/blob/c69dda2adc041dc2dc98660b34e57769213f23a9/CameraNetwork/gui/main.py#L1393-L1420). 
 image of the relation between both coordinates systems: 
 
 ![ECEF_ENU](docs/source/images/ECEF_ENU_Longitude_Latitude_relationships.png)
->>>>>>> 09e9be7b
  
 In *cameranetwork*, the NED (North East Down) grid (X,Y,-Z) convention, is used for visualization and reconstruction grid.
 
