--- conflicted
+++ resolved
@@ -106,10 +106,7 @@
 
 ![extrinsic](docs/source/images/snapshot_extrinsic.png)
 
-<<<<<<< HEAD
-=======
 - See a mathematical description, see p.49-50 in Amit's thesis, section: "Self-Calibration in a Camera Network".
->>>>>>> c4796906
 
 ### 3. Radiometric calibration:
 To perform radiometric calibration with a sunphotometer, 
