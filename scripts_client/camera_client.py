"""Run a GUI Client.

A GUI client allows easy access to cameras thier settings and their
measurements.
"""
from __future__ import division

#
# We need to import enaml.qt before matplotlib to avoid some qt errors
# 
import enaml.qt

import argparse
from atom.api import Atom, Bool, Enum, Signal, Float, Int, Str, Unicode, \
     Typed, observe, Dict, Value, List, Tuple, Instance
import cPickle
from datetime import datetime
from enaml.application import deferred_call, is_main_thread
import json
import logging
import math
import os
import pymap3d
import scipy.io as sio
import StringIO
import subprocess
from threading import Thread
import traceback
from zmq.eventloop import ioloop

import CameraNetwork
from CameraNetwork import global_settings as gs
from CameraNetwork.mdp import MDP
from CameraNetwork.radiosonde import load_radiosonde
from CameraNetwork.utils import buff2dict
from CameraNetwork.utils import DataObj
from CameraNetwork.utils import sun_direction

<<<<<<< HEAD
=======
#
# We need to import enaml.qt before matplotlib to avoid some qt errors
#
import enaml.qt
>>>>>>> 487c9d01
import ephem
import numpy as np
import pandas as pd
from PIL import Image
from PIL import ImageFont
from PIL import ImageDraw

from enaml.image import Image as EImage

#
# I added this 'Qt4Agg' to avoid the following error:
# "TypeError: 'figure' is an unknown keyword argument"
# See:
# https://github.com/matplotlib/matplotlib/issues/3623/
#
import matplotlib
matplotlib.use('Qt4Agg')

from CameraNetwork.sunphotometer import calcAlmucantarPrinciplePlanes
from matplotlib.figure import Figure
import matplotlib.pyplot as plt
from mpl_toolkits.mplot3d import Axes3D
import time


def calcSunphometerCoords(img_data, resolution):
    """Calculate the Almucantar and PrinciplePlanes for a specifica datetime."""

    Almucantar_coords, PrincipalPlane_coords, _, _ = \
        calcAlmucantarPrinciplePlanes(
            latitude=img_data.latitude,
            longitude=img_data.longitude,
            capture_time=img_data.capture_time,
            img_resolution=resolution)

    #
    # Note:
    # The X, Y coords are switched as the pyqt display is Transposed to the matplotlib coords.
    #
    return Almucantar_coords[::-1, ...].T.tolist(), PrincipalPlane_coords[::-1, ...].T.tolist()


class ClientModel(Atom):
    """The data model of the client."""

    servers_dict = Dict()
    tunnels_dict = Dict()
    thread = Typed(Thread)
    client_instance = Typed(CameraNetwork.Client)
    thumb = Typed(EImage)
    logger_text = Str()

    new_array_signal = Signal()
    clear_arrays_signal = Signal()
    settings_signal = Signal()

    array_items = Dict()
<<<<<<< HEAD
    
=======
    saved_rois = Dict()

>>>>>>> 487c9d01
    images_df = Typed(pd.DataFrame)
    img_index = Tuple()

    def _default_images_df(self):
        """Initialize an empty data frame."""

        df = pd.DataFrame(columns=('Time', 'hdr')).set_index(['Time', 'hdr'])
        return df

    def start_camera_thread(self, local_mode):
        """Start a camera client on a separate thread."""

        #
        # Create the camera client instance
        #
        proxy_params = CameraNetwork.retrieve_proxy_parameters(local_mode)
        client_instance = CameraNetwork.Client(proxy_params)

        #
        # Bind callbacks
        #
        client_instance.handle_new_server = self.handle_new_server_cb
        client_instance.handle_server_failure = self.handle_server_failure_cb
        client_instance.handle_receive = self.handle_receive_cb
        client_instance.tunnels_cb = self.tunnels_cb

        self.client_instance = client_instance

        #
        # Start the camera thread
        #
        self.thread = Thread(target=self.client_instance.start, args=(gs.GUI_STARTUP_DELAY,))
        self.thread.daemon = True
        self.thread.start()

    ############################################################################
    # GUI to MDP communication.
    ############################################################################
    def send_message(self, server_model, cmd=None, args=(), kwds={}):
        """Send message to a specific server."""

        logging.debug('sending message from:' + str(server_model))
        loop = ioloop.IOLoop.instance()

        if cmd is not None:
            loop.add_callback(
                self.client_instance.send,
                server_address=server_model.server_id,
                cmd=cmd, args=args, kwds=kwds
            )
        else:
            loop.add_callback(
                self.client_instance.send,
                **server_model.get_msg_out()
            )

    def send_mmi(self, service, msg=[]):
        """Send message to proxy."""

        logging.debug('sending mmi: {}'.format(service))
        loop = ioloop.IOLoop.instance()

        loop.add_callback(
            self.client_instance.send_mmi,
            service=service,
            msg=msg
        )

    def broadcast_message(self, cmd, args=(), kwds={}):
        """Send message to to all online servers."""

        logging.debug("Broadcasting message: {}".format(cmd))
        loop = ioloop.IOLoop.instance()

        for server_model in self.servers_dict.values():
            loop.add_callback(
                self.client_instance.send,
                server_address=server_model.server_id, cmd=cmd,
                msg_extra=MDP.BROADCAST, args=args, kwds=kwds
            )

    ############################################################################
    # GUI Actions.
    ############################################################################
    def open_tunnel(self, tunnel_details):
        """Open the putty client"""

        tunnel_user = tunnel_details['password']
        tunnel_port = tunnel_details['tunnel_port']
        tunnel_pw = tunnel_details['password']
        tunnel_ip = self.client_instance.proxy_params['ip']

        putty_cmd = 'putty -P {port} -pw {password} {user}@{proxy_ip}'.format(
            user=tunnel_user,
            password=tunnel_pw,
            port=tunnel_port,
            proxy_ip=tunnel_ip
        )
        subprocess.Popen(putty_cmd)

    def get_revisions_list(self):
        """Get the revision list of the local repository."""

        local_repo = CameraNetwork.Repository(os.getcwd())

        #
        # Check if the local copy is synced with the remote.
        #
        incoming_log = local_repo.incoming()
        outgoing_log = local_repo.outgoing()

        if incoming_log.find('no changes found') == -1 or outgoing_log.find('no changes found') == -1:
            return []

        #
        # Get list of revisions
        #
        repo_log = local_repo.log('-l', '10', '--template', '{rev}***{desc}***{node}||||')
        temp = [rev.strip().split('***') for rev in repo_log.strip().split('||||')[:-1]]
        revisions = [(rev_num+': '+desc, node) for rev_num, desc, node in temp]

        return revisions
<<<<<<< HEAD
    
    def _calcROIbounds(self, array_model, array_view):
        """Calculate bounds of ROI in array_view
        
        Useful for debug visualization.
        """
        
        #
        # Get the ROI size
        #
        roi = array_view.roi
        size = roi.state['size']

        #
        # Get the transform from the ROI to the data.
        #
        _, tr = roi.getArraySlice(array_view.img_array, array_view.image_widget.img_item)
        
        #
        # Calculate the bounds.
        #
        center = float(array_view.img_array.shape[0])/2
        pts = np.array(
            [tr.map(x, y) for x, y in \
             ((0, 0), (size.x(), 0), (0, size.y()), (size.x(), size.y()))]
        )
        pts = (pts - center) / center
        X, Y = pts[:, 1], pts[:, 0]
        bounding_phi = np.arctan2(X, Y)
        bounding_psi = array_model.fov * np.sqrt(X**2 + Y**2)        
        
        return bounding_phi, bounding_psi
        
=======

>>>>>>> 487c9d01
    def reconstruct(self, lat, lon, alt):
        """Reconstruct selected regions."""

        #
        # Set the center of the axes
        #
        Xs, Ys, Zs, PHIs, PSIs, Rs, Gs, Bs, Datas = \
            {}, {}, {}, {}, {}, {}, {}, {}, {}
        for server_id, (array_model, array_view) in self.array_items.items():
            if not array_view.reconstruct_flag.checked:
                logging.info(
                    "Reconstruction: Camera {} ignored.".format(server_id)
                )
                continue

            #
            # Extract the image values at the ROI
            #
            img_array = array_view.img_array
            Rs[server_id] = array_view.image_widget.getArrayRegion(img_array[..., 0])
            Gs[server_id] = array_view.image_widget.getArrayRegion(img_array[..., 1])
            Bs[server_id] = array_view.image_widget.getArrayRegion(img_array[..., 2])

            #
            # Calculate the center of the camera.
            # Note that the coords are stored as ENU (in contrast to NED)
            #
            n, e, d = pymap3d.geodetic2ned(
                array_model.latitude, array_model.longitude, array_model.altitude,
<<<<<<< HEAD
                lat0=lat, lon0=lon, h0=alt)
            
=======
                lat, lon, alt)


>>>>>>> 487c9d01
            logging.info(
                "Saved reconstruction data of camera: {}.".format(server_id)
                )
<<<<<<< HEAD
            
            x, y, z = e, n, -d
=======

            x, y, z = coords[1], coords[0], -coords[2]
>>>>>>> 487c9d01
            Xs[server_id] = np.ones_like(Rs[server_id]) * x
            Ys[server_id] = np.ones_like(Rs[server_id]) * y
            Zs[server_id] = np.ones_like(Rs[server_id]) * z

            #
            # Calculate azimuth and elevation.
            # TODO:
            # The azimuth and elevation here are calculated assuming
            # that the cameras are near. If they are far, the azimuth
            # and elevation should take into account the earth carvature.
            # I.e. relative to the center of axis the angles are rotated.
            #
            X_, Y_ = np.meshgrid(
                np.linspace(-1, 1, img_array.shape[1]),
                np.linspace(-1, 1, img_array.shape[0])
            )
<<<<<<< HEAD
    
            PHI = np.arctan2(X_, Y_)
=======

            PHI = np.arctan2(Y_, X_)
>>>>>>> 487c9d01
            PSI = array_model.fov * np.sqrt(X_**2 + Y_**2)

            PHIs[server_id] = array_view.image_widget.getArrayRegion(PHI)
            PSIs[server_id] = array_view.image_widget.getArrayRegion(PSI)

            #
            # Calculate bounding coords (useful for debug visualization)
            #
            bounding_phi, bounding_psi = self._calcROIbounds(
                array_model, array_view)
            
            #
            # Extra data
            #
            sun_alt, sun_az = sun_direction(
                latitude=str(array_model.latitude),
                longitude=str(array_model.longitude),
                altitude=array_model.altitude,
                at_time=array_model.img_data.name_time)

            Datas[server_id] = \
                dict(
                    at_time=array_model.img_data.name_time,
                    sun_alt=float(sun_alt),
                    sun_az=float(sun_az),
                    x=x,
                    y=y,
                    z=z,
                    bounding_phi=bounding_phi,
                    bounding_psi=bounding_psi
                )

        #
        # Unique base path
        #
        base_path = os.path.join(
            'reconstruction',
            array_model.img_data.name_time.strftime("%Y_%m_%d_%H_%M_%S")
        )
        if not os.path.exists(base_path):
            os.makedirs(base_path)

        for f_name, obj in zip(
            ('Rs', 'Gs', 'Bs', 'Xs', 'Ys', 'Zs', 'PHIs', 'PSIs', 'Datas'),
            (Rs, Gs, Bs, Xs, Ys, Zs, PHIs, PSIs, Datas)):
            with open(os.path.join(base_path, '{}.pkl'.format(f_name)), 'wb') as f:
                cPickle.dump(obj, f)

        #
        # Get the radiosonde
        #
        date = array_model.img_data.name_time
        rs_df = load_radiosonde(date)
        rs_df[['HGHT', 'TEMP']].to_csv(
            os.path.join(base_path, 'radiosonde.csv'))
<<<<<<< HEAD
        
        #
        # Save the ROIs
        #
        self.save_rois(base_path=base_path)
        
    def save_rois(self, base_path='.'):
        """Save the current ROIS for later use."""
        
        dst_path = os.path.join(base_path, 'ROIS.pkl')
        
=======

    def save_rois(self):
        """Save the current ROIS for later use."""

>>>>>>> 487c9d01
        rois_dict = {}
        for server_id, (_, array_view) in self.array_items.items():
            rois_dict[server_id] = array_view.roi.saveState()

<<<<<<< HEAD
        with open(dst_path, 'wb') as f:
            cPickle.dump(rois_dict, f)
            
    def load_rois(self, path='./ROIS.pkl'):
        """Apply the saved rois on the current arrays."""
        
        try:
            with open(path, 'rb') as f:
                rois_dict = cPickle.load(f)
            
            for server_id, roi in rois_dict.items():
                if server_id not in self.array_items:
                    continue
                
                _, array_view = self.array_items[server_id]
=======
        self.saved_rois = rois_dict
        with open('ROIS.pkl', 'wb') as f:
            cPickle.dump(self.saved_rois, f)

    def load_rois(self):
        """Apply the save rois on the current arrays."""

        if not self.saved_rois:
            with open('ROIS.pkl', 'rb') as f:
                self.saved_rois = cPickle.load(f)

        for server_id, roi in self.saved_rois.items():
            if server_id not in self.array_items:
                continue

            _, array_view = self.array_items[server_id]
            try:
>>>>>>> 487c9d01
                array_view.roi.setState(roi)
        except Exception as e:
            logging.error(
                "Failed setting rois to Arrays view:\n{}".format(
                    traceback.format_exc()))

    ############################################################################
    # MDP Callbacks
    ############################################################################
    def tunnels_cb(self, tunnels):
        """Update the tunnels dict."""

        deferred_call(self.tunnels_update, tunnels)

    def settings(self, server_model):
        pass

    def handle_new_server_cb(self, server_id):
        """Deffer the callback to the gui loop."""

        deferred_call(self.add_server, server_id)

    def handle_server_failure_cb(self, server_id):
        """Deffer the callback to the gui loop."""

        deferred_call(self.remove_server, server_id)

    def handle_receive_cb(self, msg_extra, service, status, cmd, args, kwds):
        """Deffer the callback to the gui loop."""

        deferred_call(self.receive_message, msg_extra, service, status, cmd, args, kwds)

    ############################################################################
    # Cross thread callback "mirrors"
    ############################################################################
    def tunnels_update(self, tunnels):
        self.tunnels_dict = tunnels

    def add_server(self, server_id):
        logging.info('Adding the new server: {}'.format(server_id))

        temp_dict = self.servers_dict.copy()
        new_server = ServerModel(server_id=server_id, client_model=self)
        new_server.init_server()
        temp_dict[server_id] = new_server
        self.servers_dict = temp_dict

    def remove_server(self, server_id):
        logging.info('Removing the server: {}'.format(server_id))

        temp_dict = self.servers_dict.copy()
        temp_dict.pop(server_id, None)
        self.servers_dict = temp_dict

    def receive_message(self, msg_extra, service, status, cmd, args, kwds):

        server_id = service

        if status == gs.MSG_STATUS_ERROR:
            #
            # Display the error message.
            #
            self.logger_text = self.logger_text + \
                'Server {} raised an error:\n=========================\n{}'.format(
                    server_id, args[0])

            return

        #
        # Check if cmd failed
        #
        if status == gs.MSG_STATUS_ERROR:
            return

        #
        # Show reply in msg box.
        #
        if server_id in self.servers_dict:
            self.servers_dict[server_id].put_msg_in(status, cmd, args, kwds)

        if msg_extra & MDP.BROADCAST and hasattr(self, 'reply_broadcast_{}'.format(cmd)):
            #
            # If reply to broadcast command with special reply handler, use it.
            #
            self.handle_broadcast_reply(status, server_id, cmd, args, kwds)
        elif server_id in self.servers_dict:
            #
            # Use the standard reply handler.
            #
            self.servers_dict[server_id].handle_reply(status, cmd, args, kwds)

    def handle_broadcast_reply(self, status, server_id, cmd, args, kwds):
        """Handle broadcast reply"""

        cb = getattr(self, 'reply_broadcast_{}'.format(cmd), None)

        if cb is not None:
            cb(server_id, *args, **kwds)

    ############################################################################
    # Handle reply to broadcast messages.
    ############################################################################
    def reply_broadcast_query(self, server_id, images_df):
        """Handle the broadcast reply of the query command."""

        logging.debug("Got reply query {}.".format(server_id))
        images_df = images_df.rename(index=str, columns={images_df.columns[0]: server_id})
        if server_id in self.images_df.columns:
            self.images_df.drop(server_id, axis=1, inplace=True)
        new_df = pd.concat((self.images_df, images_df), axis=1)
        new_df = new_df.reindex_axis(sorted(new_df.columns), axis=1)

        self.images_df = new_df

    def reply_broadcast_seek(self, server_id, matfile, img_data):

        img_array = np.ascontiguousarray(buff2dict(matfile)['img_array'])

        #
        # Add new array.
        #
        self.new_array_signal.emit(server_id, img_array, img_data)

    ############################################################################
    # General.
    ############################################################################
    def clear_image_df(self):
        """Reset the images dataframe."""

        self.images_df = self._default_images_df()

    def clear_arrays(self):
        """Clear the arrays panel."""

        self.clear_arrays_signal.emit()


class ServerModel(Atom):
    """The data model of the server."""

    server_id = Str()
    cmd = Str()
    reply = Str()
    reply_data = Str()
    tunnel_port = Int()
    tunnel_ip = Str()
    sunshader_figure = Value()
    extrinsic_figure = Value()
    sunshader_required_angle = Int()
    camera_settings = Dict(default=gs.CAPTURE_SETTINGS)

    client_model = Typed(ClientModel)

    images_df = Typed(pd.DataFrame)
    img_index = Tuple()

    def init_server(self):
        pass

    def _default_sunshader_figure(self):
        """Draw the default plot figure."""

        figure = Figure(figsize=(2, 1))
        ax = figure.add_subplot(111)
        x = np.arange(20, 160)
        ax.plot(x, np.zeros_like(x))

        return figure

    def _default_extrinsic_figure(self):
        """Draw the default plot figure."""

        figure = Figure(figsize=(2, 1))
        ax = figure.add_subplot(111)

        return figure

    def _default_images_df(self):
        """Initialize an empty data frame."""

        df = pd.DataFrame(columns=('Time', 'hdr')).set_index(['Time', 'hdr'])
        return df

    ############################################################################
    # Low level communication.
    ############################################################################
    def get_msg_out(self):
        return {
            'server_address': self.server_id,
            'cmd': self.cmd,
        }

    def put_msg_in(self, status, cmd, args, kwds):

        self.cmd = cmd
        self.reply = status
        try:
            self.reply_data = json.dumps((args, kwds), indent=4)
        except Exception:
            self.reply_data = "Non jsonable data"

    def handle_reply(self, status, cmd, args, kwds):
        """Handle standard reply."""

        cb = getattr(self, 'reply_{}'.format(cmd), None)

        if cb is not None:
            cb(*args, **kwds)

    ############################################################################
    # Reply handler (replies from servers).
    ############################################################################
    def reply_tunnel_details(self, tunnel_port, tunnel_ip, tunnel_user, tunnel_pw):
        """Open the putty client"""

        putty_cmd = 'putty -P {port} -pw {password} {user}@{proxy_ip}'.format(
            user=tunnel_user,
            password=tunnel_pw,
            port=tunnel_port,
            proxy_ip=tunnel_ip
        )

        subprocess.Popen(putty_cmd)

    def reply_local_ip(self, port, ip, user, pw):
        """Open the putty client"""

        putty_cmd = 'putty -P {port} -pw {password} {user}@{proxy_ip}'.format(
            user=user,
            password=pw,
            port=port,
            proxy_ip=ip
        )

        subprocess.Popen(putty_cmd)

    def reply_get_settings(self, settings):
        """Handle reply of settings."""

        #
        # Start with temp settings incase the camera is not updated with new
        # settings.
        #
        temp_settings = gs.CAPTURE_SETTINGS
        temp_settings.update(settings)
        self.camera_settings = temp_settings
        self.client_model.settings_signal.emit(self)

    def reply_thumbnail(self, thumbnail):
        #
        # The thumbnails are sent as jpeg. But the pyqt (the backend of enaml) is compiled
        # without support for jpeg, therefore I have to convert it manually to raw rgba.
        #
        buff = StringIO.StringIO(thumbnail)
        img = Image.open(buff)
        width, height = img.size
        array = np.array(img.getdata(), np.uint8)

        #
        # Handle gray scale image
        #
        if array.ndim == 1:
            array.shape = (-1, 1)
            array = np.hstack((array, array, array))

        array = np.hstack((array[:, ::-1], np.ones((width*height, 1), dtype=np.uint8)*255))
        self.client_model.thumb = EImage(data=array.tostring(), format='argb32', raw_size=(width, height))

    def reply_sunshader_scan(self, angles, saturated_array, sun_signal, required_angle):
        f = Figure(figsize=(2, 1))
        ax = f.add_subplot(111)
        ax.plot(angles, saturated_array)
        self.sunshader_figure = f
        self.sunshader_required_angle = int(required_angle)

    def reply_extrinsic(self, rotated_directions, calculated_directions, R):

        fig = plt.figure()
        ax = fig.add_subplot(111, projection='3d')

        ax.scatter(
            rotated_directions[:, 0], rotated_directions[:, 1], rotated_directions[:, 2],
            c='r', marker='o')
        ax.scatter(
            calculated_directions[:, 0], calculated_directions[:, 1], calculated_directions[:, 2],
            c='b', marker='^')

        #plt.ion()

        self.extrinsic_figure = fig

    def reply_array(self, matfile, img_data):

        img_array = np.ascontiguousarray(buff2dict(matfile)['img_array'])

        #
        # Add new array.
        #
        self.client_model.new_array_signal.emit(self.server_id, img_array, img_data)

    def reply_query(self, images_df):
        """Handle the reply for query command."""

        self.images_df = images_df

    def reply_seek(self, matfile, img_data):

        img_array = np.ascontiguousarray(buff2dict(matfile)['img_array'])

        #
        # Add new array.
        #
        self.client_model.new_array_signal.emit(self.server_id, img_array, img_data)

    def reply_calibration(self, img_array, K, D, rms, rvecs, tvecs):
        #
        # The imgs are sent as jpeg. But the pyqt (the backend of enaml) is compiled
        # without support for jpeg, therefore I have to convert it manually to raw rgba.
        #
        buff = StringIO.StringIO(img_array)
        img = Image.open(buff)
        width, height = img.size
        array = np.array(img.getdata(), np.uint8)

        #
        # Handle gray scale image
        #
        if array.ndim == 1:
            array.shape = (-1, 1)
            array = np.hstack((array, array, array))

        array = np.hstack((array[:, ::-1], np.ones((width*height, 1), dtype=np.uint8)*255))
        self.client_model.thumb = EImage(data=array.tostring(), format='argb32', raw_size=(width, height))


class ArrayModel(Atom):
    resolution = Int()
    longitude = Float()
    latitude = Float()
    altitude = Float()
    line_length = Float(10000)
    img_data = Instance(DataObj)
    fov = Float(math.pi/2)

    def setEpipolar(self, x, y, N):
        """Create set of points in space.

        This points creates line of sight (LOS) points set by the
        x,y coords of the mouse click on some (this) view.

        Args:
            x, y (ints): view coords of mouse click.
            N (int): Number of points (resolution) of LOS.

        Returns:
             Returns the LOS points in ECEF coords.
        """

        pts = np.linspace(0, self.line_length, N)

        x = (x - self.resolution/2) / (self.resolution/2)
        y = (y - self.resolution/2) / (self.resolution/2)

        phi = math.atan2(y, x)
        psi = self.fov * math.sqrt(x**2 + y**2)

        Z = -math.cos(psi) * pts
        X = math.sin(psi) * math.cos(phi) * pts
        Y = math.sin(psi) * math.sin(phi) * pts

        LOS_pts = pymap3d.ned2ecef(
            X, Y, Z, self.latitude, self.longitude, self.altitude)

        return LOS_pts

    def queryEpipolar(self, LOS_pts):
        """Project set of LOS points to view.

        Args:
            LOS_pts (tuple of arrays): LOS points (from another view)
                in ecef coords.

        Returns:
            LOS points project to the view of this server.
        """

        X, Y, Z = pymap3d.ecef2ned(
            LOS_pts[0], LOS_pts[1], LOS_pts[2],
            self.latitude, self.longitude, self.altitude)

        epipolar_pts = np.array([X, Y, -Z]).T

        #
        # Normalize the points
        #
        epipolar_pts = \
            epipolar_pts/np.linalg.norm(epipolar_pts, axis=1).reshape(-1, 1)

        #
        # Zero points below the horizon.
        #
        cosPSI = epipolar_pts[:,2].copy()
        cosPSI[cosPSI<0] = 0

        normXY = np.linalg.norm(epipolar_pts[:, :2], axis=1)
        PSI = np.arccos(epipolar_pts[:,2])
        R = PSI / self.fov * self.resolution/2
        xs = R * epipolar_pts[:,0]/(normXY+0.00000001) + self.resolution/2
        ys = R * epipolar_pts[:,1]/(normXY+0.00000001) + self.resolution/2

        return xs[cosPSI>0], ys[cosPSI>0]


#
# Import the enaml view.
#
with enaml.imports():
    from camera_view import Main, update_dockarea_servers, \
         new_thumbnail, critical, new_array, clear_arrays, \
         open_settings


class Controller(Atom):

    model = Typed(ClientModel)
    view = Typed(Main)

    @observe('model.servers_dict')
    def update_servers(self, change):
        if change['type'] == 'update':
            update_dockarea_servers(self.view.dock_area, self.model)

    @observe('model.new_array_signal')
    def array_signal(self, server_id, img_array, img_data):

        #
        # Calculate the Almucantar and PrinciplePlanes
        #
        Almucantar_coords, PrincipalPlane_coords = \
            calcSunphometerCoords(img_data, resolution=img_array.shape[0])

        server_keys = self.model.array_items.keys()
        if server_id in server_keys:
            #
            # Update the array model and view
            #
            array_model, array_view = self.model.array_items[server_id]

            array_view.img_array = img_array
            array_view.img_data = img_data

            array_view.Almucantar_coords = Almucantar_coords
            array_view.PrincipalPlane_coords = PrincipalPlane_coords

            array_model.resolution = int(img_array.shape[0])
            array_model.longitude = float(img_data.longitude)
            array_model.latitude = float(img_data.latitude)
            array_model.altitude = float(img_data.altitude)
            array_model.img_data = img_data

        else:
            view_index = sorted(server_keys+[server_id]).index(server_id)

            array_view = new_array(
                self.view.array_views,
                server_id, img_array,
                img_data, view_index,
                Almucantar_coords, PrincipalPlane_coords
            )
            array_view.image_widget.observe('epipolar_signal', self.updateEpipolar)

            array_model = ArrayModel(
                resolution=int(img_array.shape[0]),
                longitude=float(img_data.longitude),
                latitude=float(img_data.latitude),
                altitude=float(img_data.altitude),
                img_data=img_data
            )

            self.model.array_items[server_id] = array_model, array_view

    @observe('model.settings_signal')
    def settings_signal(self, server_model):
        """Open a settings popup window."""

        open_settings(self.view, self.model, server_model)

    @observe('model.clear_arrays_signal')
    def clear_arrays_signal(self):
        clear_arrays(self.view.array_views)
        self.model.array_items = {}

    @observe('model.thumb')
    def new_thumb_popup(self, change):
        new_thumbnail(self.model.thumb)

    def updateEpipolar(self, data):
        """Handle click events on image array."""

        server_id = data['server_id']
        pos_x, pos_y = data['pos']

        clicked_model, clicked_view = self.model.array_items[server_id]

        LOS_pts = clicked_model.setEpipolar(
            pos_x, pos_y, clicked_view.epipolar_points
        )

        for k, (array_model, array_view) in self.model.array_items.items():
            if k == server_id:
                continue

            xs, ys = array_model.queryEpipolar(LOS_pts)

            array_view.image_widget.updateEpipolar(xs=xs, ys=ys)


def main(local_mode):
    """Main doc"""

    gs.initPaths()

    import enaml
    from enaml.qt.qt_application import QtApplication

    #
    # Setup logging
    #
    CameraNetwork.initialize_logger(
        log_path='client_logs',
    )

    #
    # Instansiate the data model
    #
    client_model = ClientModel()
    client_model.start_camera_thread(local_mode)

    #
    # Start the Qt application
    #
    app = QtApplication()

    view = Main(model=client_model)

    controller = Controller(model=client_model, view=view)

    view.show()

    app.start()


if __name__ == '__main__':
    parser = argparse.ArgumentParser(description='Start the camera client application')
    parser.add_argument('--local', action='store_true', help='Run in local mode.')
    args = parser.parse_args()
<<<<<<< HEAD
    
=======

>>>>>>> 487c9d01
    main(args.local)<|MERGE_RESOLUTION|>--- conflicted
+++ resolved
@@ -36,13 +36,10 @@
 from CameraNetwork.utils import DataObj
 from CameraNetwork.utils import sun_direction
 
-<<<<<<< HEAD
-=======
 #
 # We need to import enaml.qt before matplotlib to avoid some qt errors
 #
 import enaml.qt
->>>>>>> 487c9d01
 import ephem
 import numpy as np
 import pandas as pd
@@ -100,12 +97,7 @@
     settings_signal = Signal()
 
     array_items = Dict()
-<<<<<<< HEAD
     
-=======
-    saved_rois = Dict()
-
->>>>>>> 487c9d01
     images_df = Typed(pd.DataFrame)
     img_index = Tuple()
 
@@ -226,9 +218,8 @@
         repo_log = local_repo.log('-l', '10', '--template', '{rev}***{desc}***{node}||||')
         temp = [rev.strip().split('***') for rev in repo_log.strip().split('||||')[:-1]]
         revisions = [(rev_num+': '+desc, node) for rev_num, desc, node in temp]
-
+        
         return revisions
-<<<<<<< HEAD
     
     def _calcROIbounds(self, array_model, array_view):
         """Calculate bounds of ROI in array_view
@@ -262,9 +253,6 @@
         
         return bounding_phi, bounding_psi
         
-=======
-
->>>>>>> 487c9d01
     def reconstruct(self, lat, lon, alt):
         """Reconstruct selected regions."""
 
@@ -294,24 +282,13 @@
             #
             n, e, d = pymap3d.geodetic2ned(
                 array_model.latitude, array_model.longitude, array_model.altitude,
-<<<<<<< HEAD
                 lat0=lat, lon0=lon, h0=alt)
             
-=======
-                lat, lon, alt)
-
-
->>>>>>> 487c9d01
             logging.info(
                 "Saved reconstruction data of camera: {}.".format(server_id)
                 )
-<<<<<<< HEAD
             
             x, y, z = e, n, -d
-=======
-
-            x, y, z = coords[1], coords[0], -coords[2]
->>>>>>> 487c9d01
             Xs[server_id] = np.ones_like(Rs[server_id]) * x
             Ys[server_id] = np.ones_like(Rs[server_id]) * y
             Zs[server_id] = np.ones_like(Rs[server_id]) * z
@@ -328,18 +305,13 @@
                 np.linspace(-1, 1, img_array.shape[1]),
                 np.linspace(-1, 1, img_array.shape[0])
             )
-<<<<<<< HEAD
     
             PHI = np.arctan2(X_, Y_)
-=======
-
-            PHI = np.arctan2(Y_, X_)
->>>>>>> 487c9d01
             PSI = array_model.fov * np.sqrt(X_**2 + Y_**2)
-
+            
             PHIs[server_id] = array_view.image_widget.getArrayRegion(PHI)
             PSIs[server_id] = array_view.image_widget.getArrayRegion(PSI)
-
+        
             #
             # Calculate bounding coords (useful for debug visualization)
             #
@@ -390,7 +362,6 @@
         rs_df = load_radiosonde(date)
         rs_df[['HGHT', 'TEMP']].to_csv(
             os.path.join(base_path, 'radiosonde.csv'))
-<<<<<<< HEAD
         
         #
         # Save the ROIs
@@ -402,17 +373,10 @@
         
         dst_path = os.path.join(base_path, 'ROIS.pkl')
         
-=======
-
-    def save_rois(self):
-        """Save the current ROIS for later use."""
-
->>>>>>> 487c9d01
         rois_dict = {}
         for server_id, (_, array_view) in self.array_items.items():
             rois_dict[server_id] = array_view.roi.saveState()
 
-<<<<<<< HEAD
         with open(dst_path, 'wb') as f:
             cPickle.dump(rois_dict, f)
             
@@ -428,25 +392,6 @@
                     continue
                 
                 _, array_view = self.array_items[server_id]
-=======
-        self.saved_rois = rois_dict
-        with open('ROIS.pkl', 'wb') as f:
-            cPickle.dump(self.saved_rois, f)
-
-    def load_rois(self):
-        """Apply the save rois on the current arrays."""
-
-        if not self.saved_rois:
-            with open('ROIS.pkl', 'rb') as f:
-                self.saved_rois = cPickle.load(f)
-
-        for server_id, roi in self.saved_rois.items():
-            if server_id not in self.array_items:
-                continue
-
-            _, array_view = self.array_items[server_id]
-            try:
->>>>>>> 487c9d01
                 array_view.roi.setState(roi)
         except Exception as e:
             logging.error(
@@ -1003,9 +948,5 @@
     parser = argparse.ArgumentParser(description='Start the camera client application')
     parser.add_argument('--local', action='store_true', help='Run in local mode.')
     args = parser.parse_args()
-<<<<<<< HEAD
-    
-=======
-
->>>>>>> 487c9d01
+
     main(args.local)