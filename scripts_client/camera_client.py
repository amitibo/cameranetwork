"""Run a GUI Client.

A GUI client allows easy access to cameras thier settings and their
measurements.
"""
from __future__ import division

import pickle
import os
import sys

import argparse

<<<<<<< HEAD
import enaml.qt

=======
#
# enaml.qt is imported here to enable debug in wingide, else it
# crashes on Qt API version mismatch.
#
import enaml.qt
>>>>>>> 8aab4a14
import CameraNetwork
import CameraNetwork.global_settings as gs
from CameraNetwork.gui.main import startGUI


def main(local_mode):
    """Main doc"""

    gs.initPaths()

    #
    # Setup logging
    #
    CameraNetwork.initialize_logger(
        log_path='client_logs',
    )

    startGUI(local_mode)


if __name__ == '__main__':
    parser = argparse.ArgumentParser(description='Start the camera client application')
    parser.add_argument('--local', action='store_true', help='Run in local mode.')
    args = parser.parse_args()

    main(args.local)<|MERGE_RESOLUTION|>--- conflicted
+++ resolved
@@ -11,16 +11,12 @@
 
 import argparse
 
-<<<<<<< HEAD
-import enaml.qt
-
-=======
 #
 # enaml.qt is imported here to enable debug in wingide, else it
 # crashes on Qt API version mismatch.
 #
 import enaml.qt
->>>>>>> 8aab4a14
+
 import CameraNetwork
 import CameraNetwork.global_settings as gs
 from CameraNetwork.gui.main import startGUI
